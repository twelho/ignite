package run

import (
	"fmt"
	"github.com/luxas/ignite/pkg/constants"
	"github.com/luxas/ignite/pkg/util"
	"github.com/luxas/ignite/pkg/version"
	"os"
	"os/exec"
	"path/filepath"
)

type StartOptions struct {
	AttachOptions
	Interactive bool
}

func Start(so *StartOptions) error {
	// Check if the given VM is already running
	if so.VM.Running() {
		return fmt.Errorf("%s is already running", so.VM.ID)
	}

<<<<<<< HEAD
	// TODO: Remove the snapshot devices somewhere
	rootDev, err := so.VM.SetupSnapshot()
	if err != nil {
		return err
	}

	igniteBinary, _ := filepath.Abs(os.Args[0])
=======
	path, err := exec.LookPath(os.Args[0])
	if err != nil {
		return err
	}
	igniteBinary, _ := filepath.Abs(path)
>>>>>>> a3f717e7

	dockerArgs := []string{
		"run",
		"-itd",
		"--rm",
		"--name",
		constants.IGNITE_PREFIX + so.VM.ID,
		fmt.Sprintf("-v=%s:/ignite/ignite", igniteBinary),
		fmt.Sprintf("-v=%s:%s", constants.DATA_DIR, constants.DATA_DIR),
		fmt.Sprintf("--stop-timeout=%d", constants.STOP_TIMEOUT+constants.IGNITE_TIMEOUT),
		"--cap-add=NET_ADMIN",
		"--device=/dev/net/tun",
		"--device=/dev/kvm",
		fmt.Sprintf("--device=%s:%s", rootDev, constants.ROOT_DEV),
		fmt.Sprintf("weaveworks/ignite:%s", version.GetFirecracker()),
		so.VM.ID,
	}

	// Start the VM in docker
	if _, err := util.ExecuteCommand("docker", dockerArgs...); err != nil {
		return fmt.Errorf("failed to start container for VM %q: %v", so.VM.ID, err)
	}

	// If starting interactively, attach after starting
	if so.Interactive {
		if err := Attach(&so.AttachOptions); err != nil {
			return err
		}
	} else {
		// Print the ID of the started VM
		fmt.Println(so.VM.ID)
	}

	return nil
}<|MERGE_RESOLUTION|>--- conflicted
+++ resolved
@@ -21,21 +21,18 @@
 		return fmt.Errorf("%s is already running", so.VM.ID)
 	}
 
-<<<<<<< HEAD
 	// TODO: Remove the snapshot devices somewhere
 	rootDev, err := so.VM.SetupSnapshot()
 	if err != nil {
 		return err
 	}
 
-	igniteBinary, _ := filepath.Abs(os.Args[0])
-=======
+  // Resolve the Ignite binary to be mounted inside the container
 	path, err := exec.LookPath(os.Args[0])
 	if err != nil {
 		return err
 	}
 	igniteBinary, _ := filepath.Abs(path)
->>>>>>> a3f717e7
 
 	dockerArgs := []string{
 		"run",
