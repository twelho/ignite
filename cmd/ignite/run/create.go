package run

import (
	"fmt"
	"path"
	"strings"

	api "github.com/weaveworks/ignite/pkg/apis/ignite"
	"github.com/weaveworks/ignite/pkg/apis/ignite/scheme"
	"github.com/weaveworks/ignite/pkg/apis/ignite/validation"
	meta "github.com/weaveworks/ignite/pkg/apis/meta/v1alpha1"
<<<<<<< HEAD
	"github.com/weaveworks/ignite/pkg/client"
	"github.com/weaveworks/ignite/pkg/dmlegacy"
=======
>>>>>>> 4dd08a9a
	"github.com/weaveworks/ignite/pkg/metadata"
	"github.com/weaveworks/ignite/pkg/operations"
	"github.com/weaveworks/ignite/pkg/providers"
)

func NewCreateFlags() *CreateFlags {
	return &CreateFlags{
		VM: client.VMs().New(),
	}
}

type CreateFlags struct {
	PortMappings []string
	CopyFiles    []string
	// This is a placeholder value here for now.
	// If it was set using flags, it will be copied over to
	// the API type. TODO: When we later have internal types
	// this can go away
	SSH        api.SSH
	ConfigFile string
	VM         *api.VM
}

type createOptions struct {
	*CreateFlags
	image  *api.Image
	kernel *api.Kernel
}

func (cf *CreateFlags) constructVMFromCLI(args []string) error {
	if len(args) == 1 {
		ociRef, err := meta.NewOCIImageRef(args[0])
		if err != nil {
			return err
		}

		cf.VM.Spec.Image.OCIClaim.Ref = ociRef
	}

	// Parse the --copy-files flag
	var err error
	cf.VM.Spec.CopyFiles, err = parseFileMappings(cf.CopyFiles)
	if err != nil {
		return err
	}

	// Parse the given port mappings
	if cf.VM.Spec.Network.Ports, err = meta.ParsePortMappings(cf.PortMappings); err != nil {
		return err
	}

	// If the SSH flag was set, copy it over to the API type
	if cf.SSH.Generate || cf.SSH.PublicKey != "" {
		cf.VM.Spec.SSH = &cf.SSH
	}

	return nil
}

func (cf *CreateFlags) NewCreateOptions(args []string) (*createOptions, error) {
	// Decode the config file if given, or construct the VM based off flags and args
	if len(cf.ConfigFile) != 0 {
		// Marshal into a "clean" object, discard all flag input
		cf.VM = &api.VM{}
		if err := scheme.Serializer.DecodeFileInto(cf.ConfigFile, cf.VM); err != nil {
			return nil, err
		}
	} else {
		if err := cf.constructVMFromCLI(args); err != nil {
			return nil, err
		}
	}

	// Validate the VM object
	if err := validation.ValidateVM(cf.VM).ToAggregate(); err != nil {
		return nil, err
	}

	co := &createOptions{CreateFlags: cf}

	// Get the image, or import it if it doesn't exist
	var err error
	co.image, err = operations.FindOrImportImage(providers.Client, cf.VM.Spec.Image.OCIClaim.Ref)
	if err != nil {
		return nil, err
	}

	// Populate relevant data from the Image on the VM object
	cf.VM.SetImage(co.image)

	// Get the kernel, or import it if it doesn't exist
	co.kernel, err = operations.FindOrImportKernel(providers.Client, cf.VM.Spec.Kernel.OCIClaim.Ref)
	if err != nil {
		return nil, err
	}

	// Populate relevant data from the Kernel on the VM object
	cf.VM.SetKernel(co.kernel)
	return co, nil
}

func Create(co *createOptions) error {
<<<<<<< HEAD
	// Generate a random UID and Name
	if err := metadata.SetNameAndUID(co.VM, client.DefaultClient); err != nil {
=======
	// Create new metadata for the VM
	var err error
	if co.newVM, err = vmmd.NewVM(co.VM, providers.Client); err != nil {
>>>>>>> 4dd08a9a
		return err
	}
	defer metadata.Cleanup(co.VM, false) // TODO: Handle silent

	if err := client.DefaultClient.VMs().Set(co.VM); err != nil {
		return err
	}

	// Allocate and populate the overlay file
	if err := dmlegacy.AllocateAndPopulateOverlay(co.VM); err != nil {
		return err
	}

	return metadata.Success(co.VM)
}

// TODO: Move this to meta, or an helper in api
func parseFileMappings(fileMappings []string) ([]api.FileMapping, error) {
	result := []api.FileMapping{}

	for _, fileMapping := range fileMappings {
		files := strings.Split(fileMapping, ":")
		if len(files) != 2 {
			return nil, fmt.Errorf("--copy-files requires the /host/path:/vm/path form")
		}

		src, dest := files[0], files[1]
		if !path.IsAbs(src) || !path.IsAbs(dest) {
			return nil, fmt.Errorf("--copy-files path arguments must be absolute")
		}

		result = append(result, api.FileMapping{
			HostPath: src,
			VMPath:   dest,
		})
	}

	return result, nil
}<|MERGE_RESOLUTION|>--- conflicted
+++ resolved
@@ -9,11 +9,7 @@
 	"github.com/weaveworks/ignite/pkg/apis/ignite/scheme"
 	"github.com/weaveworks/ignite/pkg/apis/ignite/validation"
 	meta "github.com/weaveworks/ignite/pkg/apis/meta/v1alpha1"
-<<<<<<< HEAD
-	"github.com/weaveworks/ignite/pkg/client"
 	"github.com/weaveworks/ignite/pkg/dmlegacy"
-=======
->>>>>>> 4dd08a9a
 	"github.com/weaveworks/ignite/pkg/metadata"
 	"github.com/weaveworks/ignite/pkg/operations"
 	"github.com/weaveworks/ignite/pkg/providers"
@@ -21,7 +17,7 @@
 
 func NewCreateFlags() *CreateFlags {
 	return &CreateFlags{
-		VM: client.VMs().New(),
+		VM: providers.Client.VMs().New(),
 	}
 }
 
@@ -116,19 +112,13 @@
 }
 
 func Create(co *createOptions) error {
-<<<<<<< HEAD
 	// Generate a random UID and Name
-	if err := metadata.SetNameAndUID(co.VM, client.DefaultClient); err != nil {
-=======
-	// Create new metadata for the VM
-	var err error
-	if co.newVM, err = vmmd.NewVM(co.VM, providers.Client); err != nil {
->>>>>>> 4dd08a9a
+	if err := metadata.SetNameAndUID(co.VM, providers.Client); err != nil {
 		return err
 	}
 	defer metadata.Cleanup(co.VM, false) // TODO: Handle silent
 
-	if err := client.DefaultClient.VMs().Set(co.VM); err != nil {
+	if err := providers.Client.VMs().Set(co.VM); err != nil {
 		return err
 	}
 
