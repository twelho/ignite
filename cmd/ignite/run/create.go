package run

import (
	"fmt"
	"path"
	"strings"

<<<<<<< HEAD
	"github.com/weaveworks/ignite/pkg/providers"

=======
	api "github.com/weaveworks/ignite/pkg/apis/ignite"
>>>>>>> b573a493
	"github.com/weaveworks/ignite/pkg/apis/ignite/scheme"
	meta "github.com/weaveworks/ignite/pkg/apis/meta/v1alpha1"
	"github.com/weaveworks/ignite/pkg/metadata"
	"github.com/weaveworks/ignite/pkg/metadata/imgmd"
	"github.com/weaveworks/ignite/pkg/metadata/kernmd"
	"github.com/weaveworks/ignite/pkg/metadata/vmmd"
	"github.com/weaveworks/ignite/pkg/operations"
)

func NewCreateFlags() *CreateFlags {
	cf := &CreateFlags{
		VM: &api.VM{},
	}

	scheme.Serializer.DefaultInternal(cf.VM)

	return cf
}

type CreateFlags struct {
	PortMappings []string
	CopyFiles    []string
	// This is a placeholder value here for now.
	// If it was set using flags, it will be copied over to
	// the API type. TODO: When we later have internal types
	// this can go away
	SSH        api.SSH
	ConfigFile string
	VM         *api.VM
}

type createOptions struct {
	*CreateFlags
	image  *imgmd.Image
	kernel *kernmd.Kernel
	newVM  *vmmd.VM
}

func (cf *CreateFlags) constructVMFromCLI(args []string) error {
	if len(args) == 1 {
		ociRef, err := meta.NewOCIImageRef(args[0])
		if err != nil {
			return err
		}

		cf.VM.Spec.Image.OCIClaim.Ref = ociRef
	}

	// Parse the --copy-files flag
	var err error
	cf.VM.Spec.CopyFiles, err = parseFileMappings(cf.CopyFiles)
	if err != nil {
		return err
	}

	// Parse the given port mappings
	if cf.VM.Spec.Network.Ports, err = meta.ParsePortMappings(cf.PortMappings); err != nil {
		return err
	}

	// If the SSH flag was set, copy it over to the API type
	if cf.SSH.Generate || cf.SSH.PublicKey != "" {
		cf.VM.Spec.SSH = &cf.SSH
	}

	return nil
}

func (cf *CreateFlags) NewCreateOptions(args []string) (*createOptions, error) {
	// Decode the config file if given, or construct the VM based off flags and args
	if len(cf.ConfigFile) != 0 {
		// Marshal into a "clean" object, discard all flag input
		cf.VM = &api.VM{}
		if err := scheme.Serializer.DecodeFileInto(cf.ConfigFile, cf.VM); err != nil {
			return nil, err
		}
	} else {
		if err := cf.constructVMFromCLI(args); err != nil {
			return nil, err
		}
	}

	// Specifying an image either way is mandatory
	if cf.VM.Spec.Image.OCIClaim.Ref.IsUnset() {
		return nil, fmt.Errorf("you must specify an image to run either via CLI args or a config file")
	}

	co := &createOptions{CreateFlags: cf}

	var err error
	// Get the image, or import it if it doesn't exist
	co.image, err = operations.FindOrImportImage(providers.Client, cf.VM.Spec.Image.OCIClaim.Ref)
	if err != nil {
		return nil, err
	}

	// Populate relevant data from the Image on the VM object
	cf.VM.SetImage(co.image.Image)

	// Get the kernel, or import it if it doesn't exist
	co.kernel, err = operations.FindOrImportKernel(providers.Client, cf.VM.Spec.Kernel.OCIClaim.Ref)
	if err != nil {
		return nil, err
	}

	// Populate relevant data from the Kernel on the VM object
	cf.VM.SetKernel(co.kernel.Kernel)
	return co, nil
}

func Create(co *createOptions) error {
	// Create new metadata for the VM
	var err error
	if co.newVM, err = vmmd.NewVM(co.VM, providers.Client); err != nil {
		return err
	}
	defer metadata.Cleanup(co.newVM, false) // TODO: Handle silent

	// Save the metadata
	if err := co.newVM.Save(); err != nil {
		return err
	}

	// Allocate and populate the overlay file
	if err := co.newVM.AllocateAndPopulateOverlay(); err != nil {
		return err
	}

	return metadata.Success(co.newVM)
}

// TODO: Move this to meta, or an helper in api
func parseFileMappings(fileMappings []string) ([]api.FileMapping, error) {
	result := []api.FileMapping{}

	for _, fileMapping := range fileMappings {
		files := strings.Split(fileMapping, ":")
		if len(files) != 2 {
			return nil, fmt.Errorf("--copy-files requires the /host/path:/vm/path form")
		}

		src, dest := files[0], files[1]
		if !path.IsAbs(src) || !path.IsAbs(dest) {
			return nil, fmt.Errorf("--copy-files path arguments must be absolute")
		}

		result = append(result, api.FileMapping{
			HostPath: src,
			VMPath:   dest,
		})
	}

	return result, nil
}<|MERGE_RESOLUTION|>--- conflicted
+++ resolved
@@ -5,12 +5,7 @@
 	"path"
 	"strings"
 
-<<<<<<< HEAD
-	"github.com/weaveworks/ignite/pkg/providers"
-
-=======
 	api "github.com/weaveworks/ignite/pkg/apis/ignite"
->>>>>>> b573a493
 	"github.com/weaveworks/ignite/pkg/apis/ignite/scheme"
 	meta "github.com/weaveworks/ignite/pkg/apis/meta/v1alpha1"
 	"github.com/weaveworks/ignite/pkg/metadata"
@@ -18,6 +13,7 @@
 	"github.com/weaveworks/ignite/pkg/metadata/kernmd"
 	"github.com/weaveworks/ignite/pkg/metadata/vmmd"
 	"github.com/weaveworks/ignite/pkg/operations"
+	"github.com/weaveworks/ignite/pkg/providers"
 )
 
 func NewCreateFlags() *CreateFlags {
@@ -100,8 +96,8 @@
 
 	co := &createOptions{CreateFlags: cf}
 
+	// Get the image, or import it if it doesn't exist
 	var err error
-	// Get the image, or import it if it doesn't exist
 	co.image, err = operations.FindOrImportImage(providers.Client, cf.VM.Spec.Image.OCIClaim.Ref)
 	if err != nil {
 		return nil, err
