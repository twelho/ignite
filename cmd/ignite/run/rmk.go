package run

import (
	"fmt"
	"os"

<<<<<<< HEAD
	log "github.com/sirupsen/logrus"
	api "github.com/weaveworks/ignite/pkg/apis/ignite"
	"github.com/weaveworks/ignite/pkg/client"
	"github.com/weaveworks/ignite/pkg/filter"
	"github.com/weaveworks/ignite/pkg/operations/lookup"
=======
	"github.com/weaveworks/ignite/pkg/filter"
	"github.com/weaveworks/ignite/pkg/metadata/kernmd"
	"github.com/weaveworks/ignite/pkg/metadata/vmmd"
	"github.com/weaveworks/ignite/pkg/providers"
>>>>>>> 4dd08a9a
)

type RmkFlags struct {
	Force bool
}

type rmkOptions struct {
	*RmkFlags
	kernels []*api.Kernel
	allVMs  []*api.VM
}

func (rf *RmkFlags) NewRmkOptions(kernelMatches []string) (*rmkOptions, error) {
	ro := &rmkOptions{RmkFlags: rf}

	for _, match := range kernelMatches {
<<<<<<< HEAD
		if kernel, err := client.Kernels().Find(filter.NewIDNameFilter(match)); err == nil {
			ro.kernels = append(ro.kernels, kernel)
=======
		if kernel, err := providers.Client.Kernels().Find(filter.NewIDNameFilter(match)); err == nil {
			ro.kernels = append(ro.kernels, kernmd.WrapKernel(kernel))
>>>>>>> 4dd08a9a
		} else {
			return nil, err
		}
	}

	var err error
	ro.allVMs, err = getAllVMs()
	if err != nil {
		return nil, err
	}

	return ro, nil
}

func Rmk(ro *rmkOptions) error {
	for _, kernel := range ro.kernels {
		for _, vm := range ro.allVMs {
			kernelUID, err := lookup.KernelUIDForVM(vm, client.DefaultClient)
			if err != nil {
				log.Warnf("Could not lookup kernel UID for VM %q: %v", vm.GetUID(), err)
				continue
			}

			// Check if there's any VM using this kernel
			if kernelUID == kernel.GetUID() {
				if ro.Force {
					// Force-kill and remove the VM used by this kernel
					if err := Rm(&rmOptions{
						&RmFlags{Force: true},
						[]*api.VM{vm},
					}); err != nil {
						return err
					}
				} else {
					return fmt.Errorf("unable to remove, kernel %q is in use by VM %q", kernel.GetUID(), vm.GetUID())
				}
			}
		}

		if err := os.RemoveAll(kernel.ObjectPath()); err != nil {
			return fmt.Errorf("unable to remove directory for %s %q: %v", kernel.GetKind(), kernel.GetUID(), err)
		}

		fmt.Println(kernel.GetUID())
	}

	return nil
}<|MERGE_RESOLUTION|>--- conflicted
+++ resolved
@@ -4,18 +4,11 @@
 	"fmt"
 	"os"
 
-<<<<<<< HEAD
 	log "github.com/sirupsen/logrus"
 	api "github.com/weaveworks/ignite/pkg/apis/ignite"
-	"github.com/weaveworks/ignite/pkg/client"
 	"github.com/weaveworks/ignite/pkg/filter"
 	"github.com/weaveworks/ignite/pkg/operations/lookup"
-=======
-	"github.com/weaveworks/ignite/pkg/filter"
-	"github.com/weaveworks/ignite/pkg/metadata/kernmd"
-	"github.com/weaveworks/ignite/pkg/metadata/vmmd"
 	"github.com/weaveworks/ignite/pkg/providers"
->>>>>>> 4dd08a9a
 )
 
 type RmkFlags struct {
@@ -32,13 +25,8 @@
 	ro := &rmkOptions{RmkFlags: rf}
 
 	for _, match := range kernelMatches {
-<<<<<<< HEAD
-		if kernel, err := client.Kernels().Find(filter.NewIDNameFilter(match)); err == nil {
+		if kernel, err := providers.Client.Kernels().Find(filter.NewIDNameFilter(match)); err == nil {
 			ro.kernels = append(ro.kernels, kernel)
-=======
-		if kernel, err := providers.Client.Kernels().Find(filter.NewIDNameFilter(match)); err == nil {
-			ro.kernels = append(ro.kernels, kernmd.WrapKernel(kernel))
->>>>>>> 4dd08a9a
 		} else {
 			return nil, err
 		}
@@ -56,7 +44,7 @@
 func Rmk(ro *rmkOptions) error {
 	for _, kernel := range ro.kernels {
 		for _, vm := range ro.allVMs {
-			kernelUID, err := lookup.KernelUIDForVM(vm, client.DefaultClient)
+			kernelUID, err := lookup.KernelUIDForVM(vm, providers.Client)
 			if err != nil {
 				log.Warnf("Could not lookup kernel UID for VM %q: %v", vm.GetUID(), err)
 				continue
