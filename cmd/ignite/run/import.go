package run

import (
	api "github.com/weaveworks/ignite/pkg/apis/ignite"
	meta "github.com/weaveworks/ignite/pkg/apis/meta/v1alpha1"
	"github.com/weaveworks/ignite/pkg/metadata"
	"github.com/weaveworks/ignite/pkg/operations"
	"github.com/weaveworks/ignite/pkg/providers"
)

func ImportImage(source string) (*api.Image, error) {
	ociRef, err := meta.NewOCIImageRef(source)
	if err != nil {
		return nil, err
	}

<<<<<<< HEAD
	image, err := operations.FindOrImportImage(client.DefaultClient, ociRef)
=======
	runImage, err := operations.FindOrImportImage(providers.Client, ociRef)
>>>>>>> 4dd08a9a
	if err != nil {
		return nil, err
	}
	defer metadata.Cleanup(image, false) // TODO: Handle silent

	return image, metadata.Success(image)
}

func ImportKernel(source string) (*api.Kernel, error) {
	ociRef, err := meta.NewOCIImageRef(source)
	if err != nil {
		return nil, err
	}

<<<<<<< HEAD
	kernel, err := operations.FindOrImportKernel(client.DefaultClient, ociRef)
=======
	runKernel, err := operations.FindOrImportKernel(providers.Client, ociRef)
>>>>>>> 4dd08a9a
	if err != nil {
		return nil, err
	}
	defer metadata.Cleanup(kernel, false) // TODO: Handle silent

	return kernel, metadata.Success(kernel)
}<|MERGE_RESOLUTION|>--- conflicted
+++ resolved
@@ -14,11 +14,7 @@
 		return nil, err
 	}
 
-<<<<<<< HEAD
-	image, err := operations.FindOrImportImage(client.DefaultClient, ociRef)
-=======
-	runImage, err := operations.FindOrImportImage(providers.Client, ociRef)
->>>>>>> 4dd08a9a
+	image, err := operations.FindOrImportImage(providers.Client, ociRef)
 	if err != nil {
 		return nil, err
 	}
@@ -33,11 +29,7 @@
 		return nil, err
 	}
 
-<<<<<<< HEAD
-	kernel, err := operations.FindOrImportKernel(client.DefaultClient, ociRef)
-=======
-	runKernel, err := operations.FindOrImportKernel(providers.Client, ociRef)
->>>>>>> 4dd08a9a
+	kernel, err := operations.FindOrImportKernel(providers.Client, ociRef)
 	if err != nil {
 		return nil, err
 	}
