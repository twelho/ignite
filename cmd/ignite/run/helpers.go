--- conflicted
+++ resolved
@@ -1,29 +1,14 @@
 package run
 
 import (
-<<<<<<< HEAD
 	api "github.com/weaveworks/ignite/pkg/apis/ignite"
-	"github.com/weaveworks/ignite/pkg/client"
 	"github.com/weaveworks/ignite/pkg/filter"
+	"github.com/weaveworks/ignite/pkg/providers"
 )
 
 // TODO: This
 func getVMForMatch(vmMatch string) (*api.VM, error) {
-	return client.VMs().Find(filter.NewIDNameFilter(vmMatch))
-=======
-	"github.com/weaveworks/ignite/pkg/filter"
-	"github.com/weaveworks/ignite/pkg/metadata/vmmd"
-	"github.com/weaveworks/ignite/pkg/providers"
-)
-
-// TODO: This
-func getVMForMatch(vmMatch string) (*vmmd.VM, error) {
-	apiVM, err := providers.Client.VMs().Find(filter.NewIDNameFilter(vmMatch))
-	if err != nil {
-		return nil, err
-	}
-	return vmmd.WrapVM(apiVM), nil
->>>>>>> 4dd08a9a
+	return providers.Client.VMs().Find(filter.NewIDNameFilter(vmMatch))
 }
 
 // TODO: This
@@ -39,19 +24,6 @@
 	return allVMs, nil
 }
 
-<<<<<<< HEAD
 func getAllVMs() ([]*api.VM, error) {
-	return client.VMs().FindAll(filter.NewAllFilter())
-=======
-func getAllVMs() (allVMs []*vmmd.VM, err error) {
-	allAPIVMs, err := providers.Client.VMs().FindAll(filter.NewAllFilter())
-	if err != nil {
-		return
-	}
-	allVMs = make([]*vmmd.VM, 0, len(allAPIVMs))
-	for _, apiVM := range allAPIVMs {
-		allVMs = append(allVMs, vmmd.WrapVM(apiVM))
-	}
-	return
->>>>>>> 4dd08a9a
+	return providers.Client.VMs().FindAll(filter.NewAllFilter())
 }