package imgcmd

import (
	"github.com/weaveworks/ignite/cmd/ignite/run/runutil"
	"io"

	"github.com/lithammer/dedent"

	"github.com/spf13/cobra"
	"github.com/spf13/pflag"
	"github.com/weaveworks/ignite/cmd/ignite/cmd/cmdutil"
	"github.com/weaveworks/ignite/cmd/ignite/run"
	"github.com/weaveworks/ignite/pkg/errutils"
	"github.com/weaveworks/ignite/pkg/logs"
)

// NewCmdImport imports  a new VM image
func NewCmdImport(out io.Writer) *cobra.Command {
	bo := &run.ImportOptions{}

	cmd := &cobra.Command{
		Use:   "import <source>",
		Short: "Import a new base image for VMs",
		Long: dedent.Dedent(`
			Import a new base image for VMs, takes in a Docker image as the source.
			The base image is an ext4 block device file, which contains a root filesystem.

			If the import kernel flag (-k, --import-kernel) is specified,
			/boot/vmlinux is extracted from the image and added to a new
			VM kernel object named after the flag.

			Example usage:
			    $ ignite build luxas/ubuntu-base:18.04 \
					--name my-image \
					--import-kernel my-kernel
		`),
		Args: cobra.ExactArgs(1),
		Run: func(cmd *cobra.Command, args []string) {
			bo.Source = args[0]
			errutils.Check(func() error {
				var err error
<<<<<<< HEAD
				if io.ImageNames, err = runutil.MatchAllImageNames(); err != nil {
=======
				if bo.ImageNames, err = cmdutil.MatchAllImageNames(); err != nil {
>>>>>>> 44d2af5c
					return err
				}
				return logs.PrintMachineReadableID(run.Import(bo))
			}())
		},
	}

	addImportFlags(cmd.Flags(), bo)
	return cmd
}

func addImportFlags(fs *pflag.FlagSet, bo *run.ImportOptions) {
	cmdutil.AddNameFlag(fs, &bo.Name)
	cmdutil.AddImportKernelFlags(fs, &bo.KernelName)
}<|MERGE_RESOLUTION|>--- conflicted
+++ resolved
@@ -1,7 +1,6 @@
 package imgcmd
 
 import (
-	"github.com/weaveworks/ignite/cmd/ignite/run/runutil"
 	"io"
 
 	"github.com/lithammer/dedent"
@@ -39,11 +38,7 @@
 			bo.Source = args[0]
 			errutils.Check(func() error {
 				var err error
-<<<<<<< HEAD
-				if io.ImageNames, err = runutil.MatchAllImageNames(); err != nil {
-=======
 				if bo.ImageNames, err = cmdutil.MatchAllImageNames(); err != nil {
->>>>>>> 44d2af5c
 					return err
 				}
 				return logs.PrintMachineReadableID(run.Import(bo))
