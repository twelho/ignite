--- conflicted
+++ resolved
@@ -70,17 +70,13 @@
 				if ro.VMNames, err = runutil.MatchAllVMNames(); err != nil {
 					return err
 				}
-<<<<<<< HEAD
 
 				ro, err := rf.NewRunOptions(runutil.NewResLoader(), args[0])
 				if err != nil {
 					return err
 				}
 
-				return run.Run(ro)
-=======
 				return logs.PrintMachineReadableID(run.Run(ro))
->>>>>>> 44d2af5c
 			}())
 		},
 	}
