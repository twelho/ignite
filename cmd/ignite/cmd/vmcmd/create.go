--- conflicted
+++ resolved
@@ -74,12 +74,7 @@
 	// Register more complex flags with their own flag types
 	cmdutil.SizeVar(fs, &cf.VM.Spec.Memory, "memory", "Amount of RAM to allocate for the VM")
 	cmdutil.SizeVarP(fs, &cf.VM.Spec.DiskSize, "size", "s", "VM filesystem size, for example 5GB or 2048MB")
-<<<<<<< HEAD
-	cmdutil.OCIImageRefVarP(fs, &cf.VM.Spec.Kernel.OCIClaim.Ref, "kernel-image", "k", "Specify an OCI image containing the kernel at /boot/vmlinux and optionally, modules")
-=======
 	cmdutil.OCIImageRefVarP(fs, &cf.VM.Spec.Kernel.OCI, "kernel-image", "k", "Specify an OCI image containing the kernel at /boot/vmlinux and optionally, modules")
-	cmdutil.NetworkModeVar(fs, &cf.VM.Spec.Network.Mode)
->>>>>>> afb8a844
 	cmdutil.SSHVar(fs, &cf.SSH)
 	cmdutil.VolumeVarP(fs, &cf.VM.Spec.Storage, "volumes", "v", "Expose block devices from the host inside the VM")
 }