--- conflicted
+++ resolved
@@ -18,13 +18,7 @@
 // Run runs the main cobra command of this application
 func Run() error {
 	// Populate the providers
-<<<<<<< HEAD
-	if err := providers.Populate(ignite.Providers); err != nil {
-		return err
-	}
-=======
-	cmdutil.CheckErr(providers.Populate(providers.Providers))
->>>>>>> ee1d56ad
+	cmdutil.CheckErr(providers.Populate(ignite.Providers))
 
 	c := cmd.NewIgniteCommand(os.Stdin, os.Stdout, os.Stderr)
 	return c.Execute()
