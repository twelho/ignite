--- conflicted
+++ resolved
@@ -12,14 +12,8 @@
 
 // ValidateVM validates a VM object and collects all encountered errors
 func ValidateVM(obj *api.VM) (allErrs field.ErrorList) {
-<<<<<<< HEAD
-	allErrs = append(allErrs, ValidateOCIImageClaim(&obj.Spec.Image.OCIClaim, field.NewPath(".spec.image.ociClaim"))...)
-	allErrs = append(allErrs, ValidateOCIImageClaim(&obj.Spec.Kernel.OCIClaim, field.NewPath(".spec.kernel.ociClaim"))...)
-=======
-	allErrs = append(allErrs, ValidateNetworkMode(obj.Spec.Network.Mode, field.NewPath(".spec.network.mode"))...)
 	allErrs = append(allErrs, RequireOCIImageRef(&obj.Spec.Image.OCI, field.NewPath(".spec.image.oci"))...)
 	allErrs = append(allErrs, RequireOCIImageRef(&obj.Spec.Kernel.OCI, field.NewPath(".spec.kernel.oci"))...)
->>>>>>> afb8a844
 	allErrs = append(allErrs, ValidateFileMappings(&obj.Spec.CopyFiles, field.NewPath(".spec.copyFiles"))...)
 	allErrs = append(allErrs, ValidateVMStorage(&obj.Spec.Storage, field.NewPath(".spec.storage"))...)
 	// TODO: Add vCPU, memory, disk max and min sizes
@@ -63,36 +57,4 @@
 	}
 
 	return
-}
-
-<<<<<<< HEAD
-// ValidateImageSourceType validates if an image source type is valid
-func ValidateImageSourceType(t api.ImageSourceType, fldPath *field.Path) (allErrs field.ErrorList) {
-	found := false
-	types := api.GetImageSourceTypes()
-	for _, tt := range types {
-		if tt == t {
-			found = true
-		}
-	}
-	if !found {
-		allErrs = append(allErrs, field.Invalid(fldPath, t, fmt.Sprintf("image source type must be one of %v", types)))
-	}
-=======
-// ValidateNetworkMode validates if a network mode is valid
-func ValidateNetworkMode(mode api.NetworkMode, fldPath *field.Path) (allErrs field.ErrorList) {
-	found := false
-	modes := api.GetNetworkModes()
-	for _, nm := range modes {
-		if nm == mode {
-			found = true
-		}
-	}
-
-	if !found {
-		allErrs = append(allErrs, field.Invalid(fldPath, mode, fmt.Sprintf("network mode must be one of %v", modes)))
-	}
-
->>>>>>> afb8a844
-	return
 }