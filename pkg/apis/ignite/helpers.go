package ignite

import (
	"path"

	"github.com/weaveworks/ignite/pkg/constants"
)

<<<<<<< HEAD
// GetImageSourceTypes gets the list of available network modes
func GetImageSourceTypes() []ImageSourceType {
	return []ImageSourceType{
		ImageSourceTypeDocker,
=======
// GetNetworkModes gets the list of available network modes
func GetNetworkModes() []NetworkMode {
	return []NetworkMode{
		NetworkModeCNI,
		NetworkModeDockerBridge,
>>>>>>> afb8a844
	}
}

// SetImage populates relevant fields to an Image on the VM object
func (vm *VM) SetImage(image *Image) {
	vm.Spec.Image.OCI = image.Spec.OCI
	vm.Status.Image = image.Status.OCISource
}

// SetKernel populates relevant fields to a Kernel on the VM object
func (vm *VM) SetKernel(kernel *Kernel) {
	vm.Spec.Kernel.OCI = kernel.Spec.OCI
	vm.Status.Kernel = kernel.Status.OCISource
}

// SnapshotDev returns the path where the (legacy) DM snapshot exists
func (vm *VM) SnapshotDev() string {
	// TODO: Reuse the prefixer here
	return path.Join("/dev/mapper", constants.IGNITE_PREFIX+vm.GetUID().String())
}

// Running returns true if the VM is running, otherwise false
func (vm *VM) Running() bool {
	return vm.Status.Running
}

// OverlayFile returns the path to the overlay.dm file for the VM.
// TODO: This will be removed once we have the new snapshotter in place.
func (vm *VM) OverlayFile() string {
	return path.Join(vm.ObjectPath(), constants.OVERLAY_FILE)
}

// ObjectPath returns the directory where this VM's data is stored
func (vm *VM) ObjectPath() string {
	// TODO: Move this into storage
	return path.Join(constants.DATA_DIR, vm.GetKind().Lower(), vm.GetUID().String())
}

// ObjectPath returns the directory where this Image's data is stored
func (img *Image) ObjectPath() string {
	// TODO: Move this into storage
	return path.Join(constants.DATA_DIR, img.GetKind().Lower(), img.GetUID().String())
}

// ObjectPath returns the directory where this Kernel's data is stored
func (k *Kernel) ObjectPath() string {
	// TODO: Move this into storage
	return path.Join(constants.DATA_DIR, k.GetKind().Lower(), k.GetUID().String())
}<|MERGE_RESOLUTION|>--- conflicted
+++ resolved
@@ -5,21 +5,6 @@
 
 	"github.com/weaveworks/ignite/pkg/constants"
 )
-
-<<<<<<< HEAD
-// GetImageSourceTypes gets the list of available network modes
-func GetImageSourceTypes() []ImageSourceType {
-	return []ImageSourceType{
-		ImageSourceTypeDocker,
-=======
-// GetNetworkModes gets the list of available network modes
-func GetNetworkModes() []NetworkMode {
-	return []NetworkMode{
-		NetworkModeCNI,
-		NetworkModeDockerBridge,
->>>>>>> afb8a844
-	}
-}
 
 // SetImage populates relevant fields to an Image on the VM object
 func (vm *VM) SetImage(image *Image) {
