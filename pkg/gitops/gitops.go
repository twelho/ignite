--- conflicted
+++ resolved
@@ -13,13 +13,8 @@
 	"github.com/weaveworks/ignite/pkg/dmlegacy"
 	"github.com/weaveworks/ignite/pkg/gitops/gitdir"
 	"github.com/weaveworks/ignite/pkg/operations"
-<<<<<<< HEAD
 	"github.com/weaveworks/ignite/pkg/storage/cache"
-	"github.com/weaveworks/ignite/pkg/storage/gitops"
-=======
-	"github.com/weaveworks/ignite/pkg/storage"
 	"github.com/weaveworks/ignite/pkg/storage/manifest"
->>>>>>> 4ade8696
 	"github.com/weaveworks/ignite/pkg/util"
 )
 
@@ -37,20 +32,14 @@
 	log.Printf("Whenever changes are pushed to the %s branch, Ignite will apply the desired state locally\n", branch)
 	log.Println("Initializing the Git repo...")
 
-<<<<<<< HEAD
-	s := gitops.NewGitOpsStorage(url, branch)
-	// Wrap the GitOps storage with a cache for better performance
-	c = client.NewClient(cache.NewCache(s))
-=======
 	// Construct a manifest storage for the path backed by git
 	s := manifest.NewManifestStorage(dataDir)
 	// Wrap the Manifest Storage with a cache for better performance, and create a client
-	c = client.NewClient(storage.NewCache(s))
+	c = client.NewClient(cache.NewCache(s))
 	// Construct the GitDirectory implementation which backs the storage
 	gitDir = gitdir.NewGitDirectory(url, dataDir, branch, syncInterval)
 	// Start the GitDirectory sync loop
 	gitDir.StartLoop()
->>>>>>> 4ade8696
 
 	for {
 		if !gitDir.Ready() {
