--- conflicted
+++ resolved
@@ -10,47 +10,32 @@
 	"time"
 
 	api "github.com/weaveworks/ignite/pkg/apis/ignite"
-	"github.com/weaveworks/ignite/pkg/client"
 	"github.com/weaveworks/ignite/pkg/constants"
-<<<<<<< HEAD
 	"github.com/weaveworks/ignite/pkg/dmlegacy"
-	"github.com/weaveworks/ignite/pkg/network/cni"
 	"github.com/weaveworks/ignite/pkg/operations/lookup"
-	"github.com/weaveworks/ignite/pkg/runtime/docker"
-=======
-	"github.com/weaveworks/ignite/pkg/metadata/vmmd"
 	"github.com/weaveworks/ignite/pkg/providers"
 	"github.com/weaveworks/ignite/pkg/runtime"
->>>>>>> 4dd08a9a
 	"github.com/weaveworks/ignite/pkg/util"
 	"github.com/weaveworks/ignite/pkg/version"
 )
 
 func StartVM(vm *api.VM, debug bool) error {
 	// Make sure the VM container does not exist. Don't care about the error.
-<<<<<<< HEAD
-	RemoveVMContainer(vm)
-=======
-	_ = RemoveVMContainer(vm.VM)
->>>>>>> 4dd08a9a
+	_ = RemoveVMContainer(vm)
 
 	// Setup the snapshot overlay filesystem
 	if err := dmlegacy.ActivateSnapshot(vm); err != nil {
 		return err
 	}
 
-	kernelUID, err := lookup.KernelUIDForVM(vm, client.DefaultClient)
+	kernelUID, err := lookup.KernelUIDForVM(vm, providers.Client)
 	if err != nil {
 		return err
 	}
 
 	vmDir := filepath.Join(constants.VM_DIR, vm.GetUID().String())
-<<<<<<< HEAD
 	kernelDir := filepath.Join(constants.KERNEL_DIR, kernelUID.String())
-=======
-	kernelDir := filepath.Join(constants.KERNEL_DIR, vm.GetKernelUID().String())
 	igniteImage := fmt.Sprintf("weaveworks/ignite:%s", version.GetIgnite().ImageTag())
->>>>>>> 4dd08a9a
 
 	// Verify that the image containing ignite-spawn is pulled
 	// TODO: Integrate automatic pulling into pkg/runtime
